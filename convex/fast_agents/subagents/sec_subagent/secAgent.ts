--- conflicted
+++ resolved
@@ -21,22 +21,12 @@
   getCompanyInfo,
 } from "./tools/secFilingTools";
 
-<<<<<<< HEAD
-type SearchSecCompaniesResult = { cik: string; name: string; ticker?: string }[];
-
-const searchSecCompaniesTool = createTool<{ companyName: string }, SearchSecCompaniesResult>({
-=======
 const searchSecCompaniesTool = createTool({
->>>>>>> a6e93abe
   description: "Find SEC companies by name and return potential matches with CIK, name, and ticker.",
   args: z.object({
     companyName: z.string().describe("Company name to search for"),
   }),
-<<<<<<< HEAD
-  handler: async (ctx, args): Promise<SearchSecCompaniesResult> => {
-=======
   handler: async (ctx, args) => {
->>>>>>> a6e93abe
     return ctx.runAction(internal.tools.secCompanySearch.searchCompanies, args);
   },
 });
