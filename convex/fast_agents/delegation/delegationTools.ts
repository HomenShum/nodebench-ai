/**
 * Delegation Tools
 * 
 * Tools that enable the coordinator agent to delegate tasks to specialized subagents
 */

import { Agent, createTool, stepCountIs } from "@convex-dev/agent";
import type { Tool } from "ai";
import { z } from "zod";
import type { DelegationCtx, ensureThread, pickUserId, formatDelegationResult, extractToolNames } from "./delegationHelpers";
import { buildPromptWithTemporalContext } from "./temporalContext";

type DelegationTool = Tool<any, any>;

// Import subagent creators
import { createDocumentAgent } from "../subagents/document_subagent/documentAgent";
import { createMediaAgent } from "../subagents/media_subagent/mediaAgent";
import { createSECAgent } from "../subagents/sec_subagent/secAgent";
import { createOpenBBAgent } from "../subagents/openbb_subagent/openbbAgent";
import { createEntityResearchAgent } from "../subagents/entity_subagent/entityResearchAgent";

// Import helpers
import {
  ensureThread as ensureThreadHelper,
  pickUserId as pickUserIdHelper,
  formatDelegationResult as formatResult,
  extractToolNames as extractTools,
} from "./delegationHelpers";

/**
 * Build delegation tools for a specific language model
 * 
 * @param model - Language model to use for subagents
 * @returns Object containing all delegation tools
 */
export function buildDelegationTools(model: string): Record<string, DelegationTool> {
  // Create subagent instances
  const documentAgent = createDocumentAgent(model);
  const mediaAgent = createMediaAgent(model);
  const secAgent: Agent = createSECAgent(model);
  const openbbAgent = createOpenBBAgent(model);

  /**
   * Safety helper: Enforce maximum delegation depth
   */
  const enforceSafety = (ctx: DelegationCtx): number => {
    const currentDepth = ctx.depth ?? 0;
    if (currentDepth >= 3) {
      throw new Error("Maximum delegation depth (3) exceeded. Cannot delegate further.");
    }
    return currentDepth + 1;
  };

  /**
   * Helper to run agent with timeout
   */
  const runWithTimeout = async <T>(promise: Promise<T>, timeoutMs: number = 60000): Promise<T> => {
    let timeoutHandle: NodeJS.Timeout;
    const timeoutPromise = new Promise<never>((_, reject) => {
      timeoutHandle = setTimeout(() => reject(new Error("Delegation timed out after 60s")), timeoutMs);
    });

    try {
      const result = await Promise.race([promise, timeoutPromise]);
      clearTimeout(timeoutHandle!);
      return result;
    } catch (error) {
      clearTimeout(timeoutHandle!);
      throw error;
    }
  };

  const premiumEvidenceRequirements = `\n\nQuality bar (premium output):\n- State an explicit date (YYYY-MM-DD) and timezone for every finding.\n- Put the primary source URL right next to the finding (EDGAR link, article URL, etc.).\n- Add a short verification note per finding: which tool/source you used and the UTC retrieval time.\n- Drop or clearly flag anything outside the requested timeframe.`;

  const buildDelegationPrompt = (query: string, inheritedContext?: DelegationCtx["temporalContext"]) => {
    const promptWithContext = buildPromptWithTemporalContext(query);

    if (!promptWithContext.temporalContext && inheritedContext) {
      const prompt = `${query}\n\nTimeframe: ${inheritedContext.label} (from ${inheritedContext.startDate} to ${inheritedContext.endDate}).` +
        " Apply date filters in your tools to stay within this range and prioritize the most recent results.";

      return { prompt: `${prompt}${premiumEvidenceRequirements}`, temporalContext: inheritedContext };
    }

    return { ...promptWithContext, prompt: `${promptWithContext.prompt}${premiumEvidenceRequirements}` };
  };

  /**
   * Delegate to Document Agent
   * Use for: document search, reading, creation, editing, multi-document analysis
   */
  const delegateToDocumentAgent: DelegationTool = createTool({
    description: `Delegate document-related tasks to the DocumentAgent specialist.

Use this tool when the user asks to:
- Find, search, or look up documents
- Read or view document content
- Create or edit documents
- Analyze or compare multiple documents
- Search by hashtag
- Search uploaded files

The DocumentAgent has specialized tools for document management and will return a comprehensive answer.`,

    args: z.object({
      query: z.string().describe("The user's question or task for the DocumentAgent"),
      analysisType: z.enum(["search", "read", "create", "edit", "analyze", "compare", "hashtag"]).optional()
        .describe("Type of document operation"),
      threadId: z.string().optional().describe("Optional thread ID to continue previous conversation"),
    }),

    handler: async (ctx: DelegationCtx, args) => {
      const nextDepth = enforceSafety(ctx);
      const threadId = await ensureThreadHelper(documentAgent, ctx, args.threadId);
      const { prompt, temporalContext } = buildDelegationPrompt(args.query, ctx.temporalContext);

      const result = await runWithTimeout(documentAgent.generateText(
        { ...ctx, depth: nextDepth, temporalContext } as any,
        { threadId, userId: pickUserIdHelper(ctx) },
        {
          prompt,
          stopWhen: stepCountIs(8),
        }
      ));

      const toolsUsed = extractTools(result);

      return formatResult(
        "DocumentAgent",
        threadId,
        result.messageId || "",
        result.text,
        toolsUsed
      );
    },
  });

  /**
   * Delegate to Media Agent
   * Use for: YouTube videos, web search, images, media discovery
   */
  const delegateToMediaAgent: DelegationTool = createTool({
    description: `Delegate media discovery tasks to the MediaAgent specialist.

Use this tool when the user asks to:
- Find YouTube videos
- Search for images
- Search the web for content
- Discover media files
- Analyze uploaded media

The MediaAgent has specialized tools for media discovery and will return relevant results with URLs.`,

    args: z.object({
      query: z.string().describe("The user's question or task for the MediaAgent"),
      mediaType: z.enum(["video", "image", "web", "media"]).optional()
        .describe("Type of media to search for"),
      threadId: z.string().optional().describe("Optional thread ID to continue previous conversation"),
    }),

    handler: async (ctx: DelegationCtx, args) => {
      const nextDepth = enforceSafety(ctx);
      const threadId = await ensureThreadHelper(mediaAgent, ctx, args.threadId);
      const { prompt, temporalContext } = buildDelegationPrompt(args.query, ctx.temporalContext);

      const result = await runWithTimeout(mediaAgent.generateText(
        { ...ctx, depth: nextDepth, temporalContext } as any,
        { threadId, userId: pickUserIdHelper(ctx) },
        {
          prompt,
          stopWhen: stepCountIs(6),
        }
      ));

      const toolsUsed = extractTools(result);

      return formatResult(
        "MediaAgent",
        threadId,
        result.messageId || "",
        result.text,
        toolsUsed
      );
    },
  });

  /**
   * Delegate to SEC Agent
   * Use for: SEC filings, company research, regulatory documents
   */
  const delegateToSECAgent: DelegationTool = createTool({
    description: `Delegate SEC filing and company research tasks to the SECAgent specialist.

Use this tool when the user asks to:
- Find SEC filings (10-K, 10-Q, 8-K, S-1, etc.)
- Look up company information
- Research regulatory filings
- Analyze financial documents
- Find company CIK or ticker

The SECAgent has specialized tools for SEC EDGAR database access and will return filing details with URLs.`,

    args: z.object({
      query: z.string().describe("The user's question or task for the SECAgent"),
      filingType: z.string().optional().describe("Specific filing type if known (e.g., '10-K', '10-Q')"),
      threadId: z.string().optional().describe("Optional thread ID to continue previous conversation"),
    }),

    handler: async (ctx: DelegationCtx, args) => {
      const nextDepth = enforceSafety(ctx);
      const threadId = await ensureThreadHelper(secAgent, ctx, args.threadId);
      const { prompt, temporalContext } = buildDelegationPrompt(args.query, ctx.temporalContext);

      const result = await runWithTimeout<any>(secAgent.generateText(
        { ...ctx, depth: nextDepth, temporalContext } as any,
        { threadId, userId: pickUserIdHelper(ctx) },
        {
          prompt,
          stopWhen: stepCountIs(6),
        }
      ));

      const toolsUsed = extractTools(result);

      return formatResult(
        "SECAgent",
        threadId,
        result.messageId || "",
        result.text,
        toolsUsed
      );
    },
  });

  /**
   * Delegate to OpenBB Agent
   * Use for: financial data, stock prices, crypto, economic indicators, financial news
   */
  const delegateToOpenBBAgent: DelegationTool = createTool({
    description: `Delegate financial data and market research tasks to the OpenBBAgent specialist.

Use this tool when the user asks to:
- Get stock prices or fundamentals
- Research cryptocurrency data
- Find economic indicators (GDP, employment, inflation)
- Get financial news
- Compare stocks or analyze markets

The OpenBBAgent has specialized tools for financial data via OpenBB Platform and will return market data with analysis.`,

    args: z.object({
      query: z.string().describe("The user's question or task for the OpenBBAgent"),
      dataCategory: z.enum(["equity", "crypto", "economy", "news", "general"]).optional()
        .describe("Category of financial data"),
      threadId: z.string().optional().describe("Optional thread ID to continue previous conversation"),
    }),

    handler: async (ctx: DelegationCtx, args) => {
      const nextDepth = enforceSafety(ctx);
      const threadId = await ensureThreadHelper(openbbAgent, ctx, args.threadId);
      const { prompt, temporalContext } = buildDelegationPrompt(args.query, ctx.temporalContext);

      const result = await runWithTimeout(openbbAgent.generateText(
        { ...ctx, depth: nextDepth, temporalContext } as any,
        { threadId, userId: pickUserIdHelper(ctx) },
        {
          prompt,
          stopWhen: stepCountIs(8),
        }
      ));

      const toolsUsed = extractTools(result);

      return formatResult(
        "OpenBBAgent",
        threadId,
        result.messageId || "",
        result.text,
        toolsUsed
      );
    },
  });


  // Import Entity Research Agent
  const entityResearchAgent = createEntityResearchAgent(model);


  /**
   * Delegate to Entity Research Agent
   * Use for: deep research on companies and people
   */
  const delegateToEntityResearchAgent: DelegationTool = createTool({
    description: `Delegate deep research tasks to the EntityResearchAgent specialist.

Use this tool when the user asks to:
- Research a specific company (funding, founders, thesis)
- Research a specific person (background, education)
- Research a topic or hashtag deeply
- Get "banker-quality" analysis

The EntityResearchAgent has specialized tools for deep enrichment and will return a comprehensive dossier.`,

    args: z.object({
      query: z.string().describe("The user's question or task for the EntityResearchAgent"),
      entityType: z.enum(["company", "person", "topic", "general"]).optional()
        .describe("Type of entity to research"),
      threadId: z.string().optional().describe("Optional thread ID to continue previous conversation"),
    }),

    handler: async (ctx: DelegationCtx, args) => {
      const nextDepth = enforceSafety(ctx);
      const threadId = await ensureThreadHelper(entityResearchAgent, ctx, args.threadId);
      const { prompt, temporalContext } = buildDelegationPrompt(args.query, ctx.temporalContext);

      const result = await runWithTimeout(entityResearchAgent.generateText(
        { ...ctx, depth: nextDepth, temporalContext } as any,
        { threadId, userId: pickUserIdHelper(ctx) },
        {
          prompt,
          stopWhen: stepCountIs(10),
        }
      ));

      const toolsUsed = extractTools(result);

      return formatResult(
        "EntityResearchAgent",
        threadId,
        result.messageId || "",
        result.text,
        toolsUsed
      );
    },
  });

  /**
   * Parallel Delegation
   * Use for: running multiple subagents simultaneously
   */
  const parallelDelegate: DelegationTool = createTool({
    description: `Delegate to multiple agents simultaneously.
    
    Use this when:
    - You need to compare two different things (e.g. "Compare Tesla and Rivian")
    - You need information from different domains at once (e.g. "Get Apple stock price and recent news")
    - The tasks are independent of each other
    
    Returns an array of results from each agent.`,

    args: z.object({
      tasks: z.array(z.object({
        agentName: z.enum(["DocumentAgent", "MediaAgent", "SECAgent", "OpenBBAgent", "EntityResearchAgent"]),
        query: z.string(),
        threadId: z.string().optional(),
      })).describe("List of tasks to delegate"),
    }),

    handler: async (ctx: DelegationCtx, args) => {
      const nextDepth = enforceSafety(ctx);

      const promises = args.tasks.map(async (task) => {
        let agent;
        switch (task.agentName) {
          case "DocumentAgent": agent = documentAgent; break;
          case "MediaAgent": agent = mediaAgent; break;
          case "SECAgent": agent = secAgent; break;
          case "OpenBBAgent": agent = openbbAgent; break;
          case "EntityResearchAgent": agent = entityResearchAgent; break;
          default: throw new Error(`Unknown agent: ${task.agentName}`);
        }

        const threadId = await ensureThreadHelper(agent, ctx, task.threadId);
        const { prompt, temporalContext } = buildDelegationPrompt(task.query, ctx.temporalContext);

        try {
          const generation = agent.generateText(
<<<<<<< HEAD
            { ...ctx, depth: nextDepth, temporalContext } as any,
=======
            { ...ctx, depth: nextDepth } as any,
>>>>>>> a6e93abe
            { threadId, userId: pickUserIdHelper(ctx) },
            {
              prompt,
              stopWhen: stepCountIs(8), // Slightly lower limit for parallel tasks
            }
          ) as Promise<any>;

          const result: any = await runWithTimeout<any>(generation);

          return {
            task: task.query,
            agent: task.agentName,
            status: "success",
            result: formatResult(task.agentName, threadId, result.messageId || "", result.text, extractTools(result))
          };
        } catch (error: any) {
          return {
            task: task.query,
            agent: task.agentName,
            status: "error",
            error: error.message
          };
        }
      });

      const results = await Promise.all(promises);
      return JSON.stringify(results, null, 2);
    }
  });

  // Update existing handlers to use safety checks
  // Note: We are wrapping the existing handlers to add safety. 
  // Since we can't easily wrap them in-place without rewriting the whole file, 
  // we will just return the new set which includes the new tools.
  // Ideally we should update the existing tools to use `enforceSafety` and `runWithTimeout` too.
  // For this refactor, I will assume the user wants me to update the existing ones as well.
  // I will rewrite the return statement to include the new tools and I will rely on the fact that I am replacing the end of the file.
  // Wait, I need to update the existing tools in the file to use the safety checks.
  // The `replace_file_content` tool replaces a block. I should probably replace the whole `buildDelegationTools` function body or large chunks of it.
  // Given the file size (234 lines), I can replace the whole function `buildDelegationTools`.

  return {
    delegateToDocumentAgent,
    delegateToMediaAgent,
    delegateToSECAgent,
    delegateToOpenBBAgent,
    delegateToEntityResearchAgent,
    parallelDelegate,
  };
}
<|MERGE_RESOLUTION|>--- conflicted
+++ resolved
@@ -375,11 +375,7 @@
 
         try {
           const generation = agent.generateText(
-<<<<<<< HEAD
-            { ...ctx, depth: nextDepth, temporalContext } as any,
-=======
             { ...ctx, depth: nextDepth } as any,
->>>>>>> a6e93abe
             { threadId, userId: pickUserIdHelper(ctx) },
             {
               prompt,
