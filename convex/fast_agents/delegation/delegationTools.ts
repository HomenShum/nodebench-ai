/**
 * Delegation Tools
 * 
 * Tools that enable the coordinator agent to delegate tasks to specialized subagents
 */

import { Agent, createTool, stepCountIs } from "@convex-dev/agent";
import type { Tool } from "ai";
import { z } from "zod";
import type { DelegationCtx, ensureThread, pickUserId, formatDelegationResult, extractToolNames } from "./delegationHelpers";
import { buildPromptWithTemporalContext } from "./temporalContext";

type DelegationTool = Tool<any, any>;

// Import subagent creators
import { createDocumentAgent } from "../subagents/document_subagent/documentAgent";
import { createMediaAgent } from "../subagents/media_subagent/mediaAgent";
import { createSECAgent } from "../subagents/sec_subagent/secAgent";
import { createOpenBBAgent } from "../subagents/openbb_subagent/openbbAgent";
import { createEntityResearchAgent } from "../subagents/entity_subagent/entityResearchAgent";

// Import helpers
import {
  ensureThread as ensureThreadHelper,
  pickUserId as pickUserIdHelper,
  formatDelegationResult as formatResult,
  extractToolNames as extractTools,
} from "./delegationHelpers";

/**
 * Build delegation tools for a specific language model
 * 
 * @param model - Language model to use for subagents
 * @returns Object containing all delegation tools
 */
export function buildDelegationTools(model: string): Record<string, DelegationTool> {
  // Create subagent instances
  const documentAgent = createDocumentAgent(model);
  const mediaAgent = createMediaAgent(model);
  const secAgent: Agent = createSECAgent(model);
  const openbbAgent = createOpenBBAgent(model);

  /**
   * Safety helper: Enforce maximum delegation depth
   */
  const enforceSafety = (ctx: DelegationCtx): number => {
    const currentDepth = ctx.depth ?? 0;
    if (currentDepth >= 3) {
      throw new Error("Maximum delegation depth (3) exceeded. Cannot delegate further.");
    }
    return currentDepth + 1;
  };

  /**
   * Helper to run agent with timeout
   */
  const runWithTimeout = async <T>(promise: Promise<T>, timeoutMs: number = 60000): Promise<T> => {
    let timeoutHandle: NodeJS.Timeout;
    const timeoutPromise = new Promise<never>((_, reject) => {
      timeoutHandle = setTimeout(() => reject(new Error("Delegation timed out after 60s")), timeoutMs);
    });

    try {
      const result = await Promise.race([promise, timeoutPromise]);
      clearTimeout(timeoutHandle!);
      return result;
    } catch (error) {
      clearTimeout(timeoutHandle!);
      throw error;
    }
  };

  const premiumEvidenceRequirements = `\n\nQuality bar (premium output):\n- State an explicit date (YYYY-MM-DD) and timezone for every finding.\n- Put the primary source URL right next to the finding (EDGAR link, article URL, etc.).\n- Add a short verification note per finding: which tool/source you used and the UTC retrieval time.\n- Drop or clearly flag anything outside the requested timeframe.`;

  const buildDelegationPrompt = (query: string, inheritedContext?: DelegationCtx["temporalContext"]) => {
    const promptWithContext = buildPromptWithTemporalContext(query);

    if (!promptWithContext.temporalContext && inheritedContext) {
      const prompt = `${query}\n\nTimeframe: ${inheritedContext.label} (from ${inheritedContext.startDate} to ${inheritedContext.endDate}).` +
        " Apply date filters in your tools to stay within this range and prioritize the most recent results.";

      return { prompt: `${prompt}${premiumEvidenceRequirements}`, temporalContext: inheritedContext };
    }

    return { ...promptWithContext, prompt: `${promptWithContext.prompt}${premiumEvidenceRequirements}` };
  };

  /**
   * Delegate to Document Agent
   * Use for: document search, reading, creation, editing, multi-document analysis
   */
  const delegateToDocumentAgent: DelegationTool = createTool({
    description: `Delegate document-related tasks to the DocumentAgent specialist.

Use this tool when the user asks to:
- Find, search, or look up documents
- Read or view document content
- Create or edit documents
- Analyze or compare multiple documents
- Search by hashtag
- Search uploaded files

The DocumentAgent has specialized tools for document management and will return a comprehensive answer.`,

    args: z.object({
      query: z.string().describe("The user's question or task for the DocumentAgent"),
      analysisType: z.enum(["search", "read", "create", "edit", "analyze", "compare", "hashtag"]).optional()
        .describe("Type of document operation"),
      threadId: z.string().optional().describe("Optional thread ID to continue previous conversation"),
    }),

    handler: async (ctx: DelegationCtx, args) => {
      const nextDepth = enforceSafety(ctx);
      const threadId = await ensureThreadHelper(documentAgent, ctx, args.threadId);
      const { prompt, temporalContext } = buildDelegationPrompt(args.query, ctx.temporalContext);

      const result = await runWithTimeout(documentAgent.generateText(
        { ...ctx, depth: nextDepth, temporalContext } as any,
        { threadId, userId: pickUserIdHelper(ctx) },
        {
          prompt,
          stopWhen: stepCountIs(8),
        }
      ));

      const toolsUsed = extractTools(result);

      return formatResult(
        "DocumentAgent",
        threadId,
        result.messageId || "",
        result.text,
        toolsUsed
      );
    },
  });

  /**
   * Delegate to Media Agent
   * Use for: YouTube videos, web search, images, media discovery
   */
  const delegateToMediaAgent: DelegationTool = createTool({
    description: `Delegate media discovery tasks to the MediaAgent specialist.

Use this tool when the user asks to:
- Find YouTube videos
- Search for images
- Search the web for content
- Discover media files
- Analyze uploaded media

The MediaAgent has specialized tools for media discovery and will return relevant results with URLs.`,

    args: z.object({
      query: z.string().describe("The user's question or task for the MediaAgent"),
      mediaType: z.enum(["video", "image", "web", "media"]).optional()
        .describe("Type of media to search for"),
      threadId: z.string().optional().describe("Optional thread ID to continue previous conversation"),
    }),

    handler: async (ctx: DelegationCtx, args) => {
      const nextDepth = enforceSafety(ctx);
      const threadId = await ensureThreadHelper(mediaAgent, ctx, args.threadId);
      const { prompt, temporalContext } = buildDelegationPrompt(args.query, ctx.temporalContext);

      const result = await runWithTimeout(mediaAgent.generateText(
        { ...ctx, depth: nextDepth, temporalContext } as any,
        { threadId, userId: pickUserIdHelper(ctx) },
        {
          prompt,
          stopWhen: stepCountIs(6),
        }
      ));

      const toolsUsed = extractTools(result);

      return formatResult(
        "MediaAgent",
        threadId,
        result.messageId || "",
        result.text,
        toolsUsed
      );
    },
  });

  /**
   * Delegate to SEC Agent
   * Use for: SEC filings, company research, regulatory documents
   */
  const delegateToSECAgent: DelegationTool = createTool({
    description: `Delegate SEC filing and company research tasks to the SECAgent specialist.

Use this tool when the user asks to:
- Find SEC filings (10-K, 10-Q, 8-K, S-1, etc.)
- Look up company information
- Research regulatory filings
- Analyze financial documents
- Find company CIK or ticker

The SECAgent has specialized tools for SEC EDGAR database access and will return filing details with URLs.`,

    args: z.object({
      query: z.string().describe("The user's question or task for the SECAgent"),
      filingType: z.string().optional().describe("Specific filing type if known (e.g., '10-K', '10-Q')"),
      threadId: z.string().optional().describe("Optional thread ID to continue previous conversation"),
    }),

    handler: async (ctx: DelegationCtx, args) => {
      const nextDepth = enforceSafety(ctx);
      const threadId = await ensureThreadHelper(secAgent, ctx, args.threadId);
      const { prompt, temporalContext } = buildDelegationPrompt(args.query, ctx.temporalContext);

      const result = await runWithTimeout<any>(secAgent.generateText(
        { ...ctx, depth: nextDepth, temporalContext } as any,
        { threadId, userId: pickUserIdHelper(ctx) },
        {
          prompt,
          stopWhen: stepCountIs(6),
        }
      ));

      const toolsUsed = extractTools(result);

      return formatResult(
        "SECAgent",
        threadId,
        result.messageId || "",
        result.text,
        toolsUsed
      );
    },
  });

  /**
   * Delegate to OpenBB Agent
   * Use for: financial data, stock prices, crypto, economic indicators, financial news
   */
  const delegateToOpenBBAgent: DelegationTool = createTool({
    description: `Delegate financial data and market research tasks to the OpenBBAgent specialist.

Use this tool when the user asks to:
- Get stock prices or fundamentals
- Research cryptocurrency data
- Find economic indicators (GDP, employment, inflation)
- Get financial news
- Compare stocks or analyze markets

The OpenBBAgent has specialized tools for financial data via OpenBB Platform and will return market data with analysis.`,

    args: z.object({
      query: z.string().describe("The user's question or task for the OpenBBAgent"),
      dataCategory: z.enum(["equity", "crypto", "economy", "news", "general"]).optional()
        .describe("Category of financial data"),
      threadId: z.string().optional().describe("Optional thread ID to continue previous conversation"),
    }),

    handler: async (ctx: DelegationCtx, args) => {
      const nextDepth = enforceSafety(ctx);
      const threadId = await ensureThreadHelper(openbbAgent, ctx, args.threadId);
      const { prompt, temporalContext } = buildDelegationPrompt(args.query, ctx.temporalContext);

      const result = await runWithTimeout(openbbAgent.generateText(
        { ...ctx, depth: nextDepth, temporalContext } as any,
        { threadId, userId: pickUserIdHelper(ctx) },
        {
          prompt,
          stopWhen: stepCountIs(8),
        }
      ));

      const toolsUsed = extractTools(result);

      return formatResult(
        "OpenBBAgent",
        threadId,
        result.messageId || "",
        result.text,
        toolsUsed
      );
    },
  });


  // Import Entity Research Agent
  const entityResearchAgent = createEntityResearchAgent(model);


  /**
   * Delegate to Entity Research Agent
   * Use for: deep research on companies and people
   */
  const delegateToEntityResearchAgent: DelegationTool = createTool({
    description: `Delegate deep research tasks to the EntityResearchAgent specialist.

Use this tool when the user asks to:
- Research a specific company (funding, founders, thesis)
- Research a specific person (background, education)
- Research a topic or hashtag deeply
- Get "banker-quality" analysis

The EntityResearchAgent has specialized tools for deep enrichment and will return a comprehensive dossier.`,

    args: z.object({
      query: z.string().describe("The user's question or task for the EntityResearchAgent"),
      entityType: z.enum(["company", "person", "topic", "general"]).optional()
        .describe("Type of entity to research"),
      threadId: z.string().optional().describe("Optional thread ID to continue previous conversation"),
    }),

    handler: async (ctx: DelegationCtx, args) => {
      const nextDepth = enforceSafety(ctx);
      const threadId = await ensureThreadHelper(entityResearchAgent, ctx, args.threadId);
      const { prompt, temporalContext } = buildDelegationPrompt(args.query, ctx.temporalContext);

      const result = await runWithTimeout(entityResearchAgent.generateText(
        { ...ctx, depth: nextDepth, temporalContext } as any,
        { threadId, userId: pickUserIdHelper(ctx) },
        {
          prompt,
          stopWhen: stepCountIs(10),
        }
      ));

      const toolsUsed = extractTools(result);

      return formatResult(
        "EntityResearchAgent",
        threadId,
        result.messageId || "",
        result.text,
        toolsUsed
      );
    },
  });

  /**
   * Parallel Delegation
   * Use for: running multiple subagents simultaneously
   */
  const parallelDelegate: DelegationTool = createTool({
    description: `Delegate to multiple agents simultaneously.
    
    Use this when:
    - You need to compare two different things (e.g. "Compare Tesla and Rivian")
    - You need information from different domains at once (e.g. "Get Apple stock price and recent news")
    - The tasks are independent of each other
    
    Returns an array of results from each agent.`,

    args: z.object({
      tasks: z.array(z.object({
        agentName: z.enum(["DocumentAgent", "MediaAgent", "SECAgent", "OpenBBAgent", "EntityResearchAgent"]),
        query: z.string(),
        threadId: z.string().optional(),
      })).describe("List of tasks to delegate"),
    }),

    handler: async (ctx: DelegationCtx, args) => {
      const nextDepth = enforceSafety(ctx);

      const promises = args.tasks.map(async (task) => {
        let agent;
        switch (task.agentName) {
          case "DocumentAgent": agent = documentAgent; break;
          case "MediaAgent": agent = mediaAgent; break;
          case "SECAgent": agent = secAgent; break;
          case "OpenBBAgent": agent = openbbAgent; break;
          case "EntityResearchAgent": agent = entityResearchAgent; break;
          default: throw new Error(`Unknown agent: ${task.agentName}`);
        }

        const threadId = await ensureThreadHelper(agent, ctx, task.threadId);
        const { prompt, temporalContext } = buildDelegationPrompt(task.query, ctx.temporalContext);

        try {
          const generation = agent.generateText(
<<<<<<< HEAD
            { ...ctx, depth: nextDepth, temporalContext } as any,
=======
            { ...ctx, depth: nextDepth } as any,
>>>>>>> e6ee60ca
            { threadId, userId: pickUserIdHelper(ctx) },
            {
              prompt,
              stopWhen: stepCountIs(8), // Slightly lower limit for parallel tasks
            }
          ) as Promise<any>;

          const result: any = await runWithTimeout<any>(generation);

          return {
            task: task.query,
            agent: task.agentName,
            status: "success",
            result: formatResult(task.agentName, threadId, result.messageId || "", result.text, extractTools(result))
          };
        } catch (error: any) {
          return {
            task: task.query,
            agent: task.agentName,
            status: "error",
            error: error.message
          };
        }
      });

      const results = await Promise.all(promises);
      return JSON.stringify(results, null, 2);
    }
  });

  // Update existing handlers to use safety checks
  // Note: We are wrapping the existing handlers to add safety. 
  // Since we can't easily wrap them in-place without rewriting the whole file, 
  // we will just return the new set which includes the new tools.
  // Ideally we should update the existing tools to use `enforceSafety` and `runWithTimeout` too.
  // For this refactor, I will assume the user wants me to update the existing ones as well.
  // I will rewrite the return statement to include the new tools and I will rely on the fact that I am replacing the end of the file.
  // Wait, I need to update the existing tools in the file to use the safety checks.
  // The `replace_file_content` tool replaces a block. I should probably replace the whole `buildDelegationTools` function body or large chunks of it.
  // Given the file size (234 lines), I can replace the whole function `buildDelegationTools`.

  return {
    delegateToDocumentAgent,
    delegateToMediaAgent,
    delegateToSECAgent,
    delegateToOpenBBAgent,
    delegateToEntityResearchAgent,
    parallelDelegate,
  };
}
<|MERGE_RESOLUTION|>--- conflicted
+++ resolved
@@ -375,11 +375,7 @@
 
         try {
           const generation = agent.generateText(
-<<<<<<< HEAD
-            { ...ctx, depth: nextDepth, temporalContext } as any,
-=======
             { ...ctx, depth: nextDepth } as any,
->>>>>>> e6ee60ca
             { threadId, userId: pickUserIdHelper(ctx) },
             {
               prompt,
